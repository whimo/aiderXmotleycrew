from typing import List
import os

from pygments.lexers import guess_lexer_for_filename
from pygments.token import Token
from pygments.util import ClassNotFound
from tree_sitter import Tree, Query, Node
from tree_sitter_languages import get_language
from grep_ast import filename_to_lang
from tree_sitter_languages import get_parser  # noqa: E402

import logging

from aider.codemap.tag import Tag


def get_query(lang: str) -> Query | None:
    language = get_language(lang)
    # Load the tags queries
    here = os.path.dirname(__file__)
    scm_fname = os.path.realpath(os.path.join(here, "../queries", f"tree-sitter-{lang}-tags.scm"))
    if not os.path.exists(scm_fname):
        return None

    with open(scm_fname, "r") as file:
        query_scm = file.read()

    # Run the tags queries
    query = language.query(query_scm)
    return query


<<<<<<< HEAD
def ast_to_tags(
    full_file_code: str, tree: Tree, query: Query, rel_fname: str, fname: str
) -> List[Tag]:
=======
def tree_to_tags(tree: Tree, query: Query, rel_fname: str, fname: str, language: str | None = None) -> List[Tag]:
>>>>>>> ab2c4b23
    # TODO: extract docstrings and comments to do RAG on
    captures = list(query.captures(tree.root_node))
    defs = []
    refs = []
    names = []

    for node, tag in captures:
        if tag.startswith("name"):
            names.append(node)
        elif tag.startswith("reference"):
            refs.append((node, "ref"))
        elif tag.startswith("definition"):
            defs.append((node, "def"))
        else:
            continue

    out = []
    for node, kind in defs + refs:
        name_node = node2namenode(node, names)
        if name_node is None:
            continue

        parent_defs = get_def_parents(node, [d[0] for d in defs])
        parent_names = tuple([namenode2name(node2namenode(d, names)) for d in parent_defs])

        out.append(
            Tag(
                rel_fname=rel_fname.replace("\\", "/"),
                fname=fname.replace("\\", "/"),
                name=namenode2name(name_node),
                parent_names=parent_names,
                kind=kind,
                line=name_node.start_point[0],
                text=node.text.decode("utf-8"),
                byte_range=node.byte_range,
                language=language,
            )
        )

    return out


def node2namenode(node: Node, name_nodes: List[Node]) -> Node | None:
    tmp = [n for n in name_nodes if n in node.children]

    if len(tmp) > 0:
        return tmp[0]

    # method calls
    tmp = [n for n in node.children if n.type == "attribute"]
    if len(tmp) == 0:
        logging.warning(f"Could not find name node for {node}")
        return None
    # method name
    tmp = [n for n in name_nodes if n in tmp[0].children]

    if len(tmp) == 0:
        logging.warning(f"Could not find name node for {node}")
        return None

    return tmp[0]


def namenode2name(node: Node | None) -> str:
    return node.text.decode("utf-8") if node else ""


def get_def_parents(node: Node, defs: List[Node]) -> List[Node]:
    dp = []
    while node.parent is not None:
        if node.parent in defs:
            dp.append(node.parent)
        node = node.parent
    return tuple(reversed(dp))


def refs_from_lexer(rel_fname, fname, code, language: str | None = None):
    try:
        lexer = guess_lexer_for_filename(fname, code)
    except ClassNotFound:
        return []

    tokens = list(lexer.get_tokens(code))
    tokens = [token[1] for token in tokens if token[0] in Token.Name]

    out = [
        Tag(
            rel_fname=rel_fname,
            fname=fname,
            name=token,
            kind="ref",
            line=-1,
            text="",
            byte_range=(0, 0),
            language=language,
        )
        for token in tokens
    ]
    return out


def get_tags_raw(fname, rel_fname, code) -> list[Tag]:
    lang = filename_to_lang(fname)
    if not lang:
        return []

    parser = get_parser(lang)

    if not code:
        return []

    ast = parser.parse(bytes(code, "utf-8"))
    query = get_query(lang)
    if not query:
        return []

<<<<<<< HEAD
    pre_tags = ast_to_tags(code, ast, query, rel_fname, fname)
=======
    pre_tags = tree_to_tags(tree, query, rel_fname, fname, lang)
>>>>>>> ab2c4b23

    saw = set([tag.kind for tag in pre_tags])
    if "ref" in saw or "def" not in saw:
        return pre_tags

    # We saw defs, without any refs
    # Some tags files only provide defs (cpp, for example)
    # Use pygments to backfill refs
<<<<<<< HEAD
    refs = refs_from_lexer(rel_fname, fname, code)
    out = pre_tags + refs
    return out
=======
    refs = refs_from_lexer(rel_fname, fname, code, lang)
    return pre_tags + refs
>>>>>>> ab2c4b23


def read_text(filename: str, encoding: str = "utf-8") -> str | None:
    try:
        with open(str(filename), "r", encoding=encoding) as f:
            return f.read()
    except FileNotFoundError:
        logging.error(f"{filename}: file not found error")
        return
    except IsADirectoryError:
        logging.error(f"{filename}: is a directory")
        return
    except UnicodeError as e:
        logging.error(f"{filename}: {e}")
        logging.error("Use encoding parameter to set the unicode encoding.")
        return<|MERGE_RESOLUTION|>--- conflicted
+++ resolved
@@ -30,13 +30,9 @@
     return query
 
 
-<<<<<<< HEAD
 def ast_to_tags(
     full_file_code: str, tree: Tree, query: Query, rel_fname: str, fname: str
-) -> List[Tag]:
-=======
-def tree_to_tags(tree: Tree, query: Query, rel_fname: str, fname: str, language: str | None = None) -> List[Tag]:
->>>>>>> ab2c4b23
+, language: str | None = None) -> List[Tag]:
     # TODO: extract docstrings and comments to do RAG on
     captures = list(query.captures(tree.root_node))
     defs = []
@@ -153,11 +149,7 @@
     if not query:
         return []
 
-<<<<<<< HEAD
-    pre_tags = ast_to_tags(code, ast, query, rel_fname, fname)
-=======
-    pre_tags = tree_to_tags(tree, query, rel_fname, fname, lang)
->>>>>>> ab2c4b23
+    pre_tags = ast_to_tags(code, ast, query, rel_fname, fname, lang)
 
     saw = set([tag.kind for tag in pre_tags])
     if "ref" in saw or "def" not in saw:
@@ -166,14 +158,9 @@
     # We saw defs, without any refs
     # Some tags files only provide defs (cpp, for example)
     # Use pygments to backfill refs
-<<<<<<< HEAD
-    refs = refs_from_lexer(rel_fname, fname, code)
+    refs = refs_from_lexer(rel_fname, fname, code, lang)
     out = pre_tags + refs
     return out
-=======
-    refs = refs_from_lexer(rel_fname, fname, code, lang)
-    return pre_tags + refs
->>>>>>> ab2c4b23
 
 
 def read_text(filename: str, encoding: str = "utf-8") -> str | None:
