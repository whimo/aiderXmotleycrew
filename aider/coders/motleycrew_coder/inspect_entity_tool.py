import os.path
from typing import TYPE_CHECKING

from langchain_core.pydantic_v1 import BaseModel, Field
from langchain_core.tools import StructuredTool
from typing import List, Optional

from motleycrew.common import logger
from motleycrew.tools import MotleyTool

from aider.codemap.repomap import RepoMap
from aider.codemap.render import RenderCode
from aider.codemap.tag import Tag

if TYPE_CHECKING:
    from .motleycrew_coder import MotleyCrewCoder


class InspectObjectToolInput(BaseModel):
    entity_name: Optional[str] = Field(description="Name of the entity to inspect.", default=None)
    file_name: Optional[str] = Field(
        description="Full or partial name of the file(s) to inspect", default=None
    )


class InspectEntityTool(MotleyTool):
    def __init__(
        self,
        repo_map: RepoMap,
        show_other_files: bool = False,
        max_lines_long=200,
        max_lines_short=25,
    ):
        self.repo_map = repo_map
        self.show_other_files = show_other_files
        self.max_lines_long = max_lines_long
        self.max_lines_short = max_lines_short
        self.requested_tags = set()

        langchain_tool = StructuredTool.from_function(
            func=self.get_object_summary,
<<<<<<< HEAD
            name="Inspect_Entity",
            description=""""Get the code of the entity with a given name (if that's not too long), 
=======
            name="inspect_entity",
            description=""""Get the full code of the entity with a given name, 
>>>>>>> ab2c4b23
            including summary of the entities it references. Valid entities 
            are function names, class names, method names prefixed with class, like `Foo.bar`. 
            You can restrict your search to specific files by supplying the file_name argument,
            but ONLY supply the file name/relative path if you need it to disambiguate the entity name,
            or if you want to inspect a whole file; in all other cases, just supply the entity name.
            You can also supply a partial file or directory name to get all files whose relative paths
            contain the partial name you supply.
            You can also request a whole file by name by omitting the entity name.
            You MUST supply at least one of entity_name or file_name.
            """,
            args_schema=InspectObjectToolInput,
        )
        super().__init__(langchain_tool)

    def get_object_summary(
        self, entity_name: Optional[str] = None, file_name: Optional[str] = None
    ) -> str:
        if entity_name is not None:
            entity_name = entity_name.replace("()", "")

        if (entity_name, file_name) in self.requested_tags:
            return "You've already requested that one!"
        else:
            self.requested_tags.add((entity_name, file_name))

        tag_graph = self.repo_map.get_tag_graph()

        # TODO: if file_name is a directory, just list the files in it?
        re_tags = tag_graph.get_tags_from_entity_name(entity_name, file_name)

        if not re_tags:  # maybe it was an explicit import?
            if entity_name is not None:
<<<<<<< HEAD
                out = f"Definition of entity {entity_name}  not found in the repo"
                if file_name is None or self.to_dir(file_name) is None:
                    return out  # Absolutely no directories to work with
                else:
                    candidate_dirs = [self.to_dir(file_name)]
=======
                # if we don't find it in the file specified, we search the whole repo
                #
                return f"Definition of entity {entity_name} not found in the repo"
>>>>>>> ab2c4b23
            else:
                return f"File {file_name} not found in the repo"
        elif len(re_tags) == 1:
            out = tag_graph.get_tag_representation(
                re_tags[0], parent_details=True, max_lines=self.max_lines_long
            )
            candidate_dirs = [self.to_dir(re_tags[0].fname)]
        else:  # Can get multiple tags eg when requesting a whole file
            # TODO: this could be neater
            repr = "\n".join(
                [
                    tag_graph.get_tag_representation(
                        t, parent_details=False, max_lines=self.max_lines_short
                    )
                    for t in re_tags
                ]
            )
            if len(repr.split("\n")) < self.max_lines_long:
                out = repr
            else:
                out = tag_graph.code_renderer.to_tree(re_tags)

            candidate_dirs = list(set([self.to_dir(t.fname) for t in re_tags]))

        files = set(
            sum(
                [self.repo_map.file_group.get_rel_fnames_in_directory(d) for d in candidate_dirs],
                [],
            )
        )

        mentioned_fnames = set([t.fname for t in re_tags])
        other_fnames = files - mentioned_fnames
        if other_fnames and self.show_other_files:
            out += "\nOther files in same directory(s):\n" + "\n".join(sorted(list(other_fnames)))
        return out

    def to_dir(self, rel_fname: str) -> str:
        abs_dir = self.repo_map.file_group.abs_root_path(rel_fname)
        if os.path.isfile(abs_dir):
            abs_dir = os.path.dirname(abs_dir)
        if os.path.isdir(abs_dir):
            return abs_dir
        else:
            return None<|MERGE_RESOLUTION|>--- conflicted
+++ resolved
@@ -39,13 +39,8 @@
 
         langchain_tool = StructuredTool.from_function(
             func=self.get_object_summary,
-<<<<<<< HEAD
-            name="Inspect_Entity",
+            name="inspect_entity",
             description=""""Get the code of the entity with a given name (if that's not too long), 
-=======
-            name="inspect_entity",
-            description=""""Get the full code of the entity with a given name, 
->>>>>>> ab2c4b23
             including summary of the entities it references. Valid entities 
             are function names, class names, method names prefixed with class, like `Foo.bar`. 
             You can restrict your search to specific files by supplying the file_name argument,
@@ -78,17 +73,11 @@
 
         if not re_tags:  # maybe it was an explicit import?
             if entity_name is not None:
-<<<<<<< HEAD
-                out = f"Definition of entity {entity_name}  not found in the repo"
+                out = f"Definition of entity {entity_name} not found in the repo"
                 if file_name is None or self.to_dir(file_name) is None:
                     return out  # Absolutely no directories to work with
                 else:
                     candidate_dirs = [self.to_dir(file_name)]
-=======
-                # if we don't find it in the file specified, we search the whole repo
-                #
-                return f"Definition of entity {entity_name} not found in the repo"
->>>>>>> ab2c4b23
             else:
                 return f"File {file_name} not found in the repo"
         elif len(re_tags) == 1:
